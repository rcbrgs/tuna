--- conflicted
+++ resolved
@@ -61,23 +61,13 @@
         fits_file.get_metadata()
     """
 
-<<<<<<< HEAD
-    def __init__ ( self,
-                   array = None,
-                   file_name = None,
-                   metadata = { },
-                   photons = {} ):
-        super ( fits, self ).__init__ ( )
-        self.log = logging.getLogger ( __name__ )
-=======
     def __init__(self, 
                  array = None, 
                  file_name = None, 
                  metadata = {},
-                 photons = None):
+                 photons = {}):
         super(Fits, self).__init__()
         self.log = logging.getLogger(__name__)
->>>>>>> 221cb8b0
 
         self.__file_name = file_name
         self.__array = array
@@ -86,10 +76,7 @@
         self.__hdu_list_info=None
 
     def get_file_name ( self ):
-        """
-        New function add by Julien Penguen  24/07/2017
-
-        This method's goal is to return the input filename.
+        """Return the input filename.
 
         Returns:
 
@@ -107,11 +94,8 @@
         """
         return self.__array
 
-<<<<<<< HEAD
     def get_hdu_list_info ( self ):
-        """
-        New function add by Julien Penguen  24/07/2017
-        This method's goal is to access the HDU lists.
+        """Access the HDU lists.
 
         Returns:
 
@@ -121,13 +105,7 @@
         return self.__hdu_list_info
 
     def get_metadata ( self ):
-        """
-        New function add by Julien Penguen  12/09/2017
-        This method's goal is to access the current metadata in this object.
-=======
-    def get_metadata(self):
         """Access the current metadata in this object.
->>>>>>> 221cb8b0
 
         Returns:
 
@@ -136,11 +114,8 @@
         """
         return self.__metadata
 
-<<<<<<< HEAD
     def get_photons ( self ):
-        """
-        New function add by Julien Penguen  12/09/2017
-        This method's goal is to access the current array in this object.
+        """Access the current array in this object.
 
         Returns:
 
@@ -149,14 +124,9 @@
         """
         return self.__photons
 
-    def read ( self ):
-        """
-        This method's goal is to read the file specified in the constructor's file_name as a FITS file.
-=======
     def read(self):
         """Read the file specified in the constructor's file_name as a FITS 
         file.
->>>>>>> 221cb8b0
 
         It will inspect the FITS header and try to do the "best thing" according
         to how many image HDU lists it finds; if there is only one list, that
@@ -176,19 +146,6 @@
         self.log.debug("Trying to read file %s as FITS file." %
                        self.__file_name)
         try:
-<<<<<<< HEAD
-            with warnings.catch_warnings ( ):
-                warnings.simplefilter ( "error" )
-                hdu_list = astrofits.open ( self.__file_name )
-            self.log.debug ( "File %s opened as a FITS file." % self.__file_name )
-
-            # The file might have many HDU lists. If there are no arrays, then the file is invalid.
-            hdu_info = hdu_list.info ( output = False )
-            self.__hdu_list_info=hdu_info
-            self.log.debug ( "hdu_info = {}".format ( hdu_info ) )
-            if len ( hdu_info ) == 1:
-                self.__array = hdu_list [ 0 ].data
-=======
             with warnings.catch_warnings():
                 warnings.simplefilter("error")
                 hdu_list = astrofits.open(self.__file_name)
@@ -200,7 +157,6 @@
             self.log.debug("hdu_info = {}".format(hdu_info))
             if len(hdu_info) == 1:
                 self.__array = hdu_list[0].data
->>>>>>> 221cb8b0
                 found = True
 
             invalid_flag = True
@@ -250,19 +206,6 @@
                         cursor_row += common_ndims[0]
                         if cursor_row >= common_ndims[0] * multiplier:
                             cursor_row = 0
-<<<<<<< HEAD
-                            cursor_col += common_ndims [ 1 ]
-
-            if type ( self.__array ) == None:
-                if len ( possible_arrays ) > 1:
-                    self.log.error ( "File has several distinct entries for data, and Tuna doesn't know how to parse it." )
-                self.log.error ( "Data section of the file is None!" )
-            else:
-                self.log.debug ( "Assigned data section of first HDU as the image ndarray." )
-                self.log.debug ( "self.__array.ndim == %d" % self.__array.ndim )
-
-            metadata = { }
-=======
                             cursor_col += common_ndims[1]
                 
             if type(self.__array) == None:
@@ -277,7 +220,6 @@
                 self.log.debug("self.__array.ndim == %d" % self.__array.ndim)
                 
             metadata = {}
->>>>>>> 221cb8b0
             for entry in possible_arrays:
                 self.log.debug ("Processing header for hdu_list[{}].".format (
                     entry))
@@ -290,12 +232,6 @@
                                            + " with key {}.".format(key))
                             continue
                         else:
-<<<<<<< HEAD
-                            self.log.warning ( "Replacing metadata {} : ( {}, {} ) with new entry ( {}, {} ).".format ( key, self.__metadata [ key ] [ 0 ], self.__metadata [ key ] [ 1 ], metadata_value, metadata_comment ) )
-                    self.__metadata [ key ] = ( metadata_value, metadata_comment )
-                    self.log.debug ( "{}: value = {}, comment = {}.".format ( key, metadata_value, metadata_comment ) )
-
-=======
                             self.log.warning("Replacing metadata {}: ({}, {}) "\
                                              + "with new entry ({}, {}).".format(
                                                  key,
@@ -307,13 +243,11 @@
                     self.log.debug("{}: value = {}, comment = {}.".format(
                         key, metadata_value, metadata_comment))
                 
->>>>>>> 221cb8b0
             self._is_readable = True
         except OSError as e:
             self.log.error("OSError: %s." % e)
             self._is_readable = False
 
-<<<<<<< HEAD
         ###################
         #case 2D data file#
         ###################
@@ -322,14 +256,13 @@
             for y in range(self.__array.shape[0]):
                 for x in range(self.__array.shape[1]):
                     if (self.__array[y][x]).all() != 0:
-                    #print (data[channel][x][y])
-                        s_key = str ( x ) + ":" + str ( y )
-                        if s_key not in self.__photons.keys ( ):
-                            photon = { }
-                            photon [ 'x'       ] = x
-                            photon [ 'y'       ] = y
-                            photon [ 'photons' ] = self.__array[y][x]
-                            self.__photons [ s_key ] = photon
+                        s_key = str(x) + ":" + str(y)
+                        if s_key not in self.__photons.keys():
+                            photon = {}
+                            photon ['x'] = x
+                            photon ['y'] = y
+                            photon ['photons'] = self.__array[y][x]
+                            self.__photons[s_key] = photon
 
         ###################
         #case 3D data file#
@@ -340,27 +273,21 @@
                 for y in range(self.__array.shape[1]):
                     for x in range(self.__array.shape[2]):
                         if self.__array[channel][y][x] != 0:
-                        #print (data[channel][x][y])
-                            s_key = str ( channel ) + ":" + str ( x ) + ":" + str ( y )
-                            if s_key not in self.__photons.keys ( ):
-                                photon = { }
-                                photon [ 'channel' ] = channel
-                                photon [ 'x'       ] = x
-                                photon [ 'y'       ] = y
-                                photon [ 'photons' ] = self.__array[channel][y][x]
-                                self.__photons [ s_key ] = photon
-
-
-        self.log.info ( "Successfully photon recovery from file %s." % str ( self.__file_name ) )
-
-    def write ( self, file_name = None ):
-        """
-        This method's goal is to write the object's current array and metadata as a FITS file named file_name.
-=======
+                            s_key = str(channel) + ":" + str(x) + ":" + str(y)
+                            if s_key not in self.__photons.keys():
+                                photon = {}
+                                photon['channel'] = channel
+                                photon['x'] = x
+                                photon['y'] = y
+                                photon['photons'] = self.__array[channel][y][x]
+                                self.__photons[s_key] = photon
+
+        self.log.info("Successfully photon recovery from file %s." % str(
+            self.__file_name))
+
     def write(self, file_name = None):
         """Write the object's current array and metadata as a FITS file named 
         file_name.
->>>>>>> 221cb8b0
 
         Parameters:
 
@@ -389,19 +316,11 @@
                     else:
                         fits_key = key
 
-<<<<<<< HEAD
-                    fits_key = fits_key.replace ( ' ', '_' )
-
-                    self.log.debug ( "fits_key = %s" % fits_key )
-                    self.log.debug ( "len ( value ) = %d" % len ( value ) )
-                    self.log.debug ( "len ( comment ) = %d" % len ( comment ) )
-=======
                     fits_key = fits_key.replace(' ', '_')
                     
                     self.log.debug("fits_key = %s" % fits_key)
                     self.log.debug("len ( value ) = %d" % len(value))
                     self.log.debug("len ( comment ) = %d" % len(comment))
->>>>>>> 221cb8b0
 
                     card = astrofits.Card(fits_key, value, comment)
                     self.log.debug( "str ( card ) = %s" % str(card))
@@ -426,15 +345,6 @@
         if not self.__metadata:
             return
 
-<<<<<<< HEAD
-        columns = { }
-        for key in self.__metadata.keys ( ):
-            values = int(self.__metadata [ key ] [ 0 ])
-
-            distinct_values = set ( values )
-            if ( len ( distinct_values ) > 2 ):
-                self.log.debug ( "More than 2 distinct values: %s." % str ( distinct_values ) )
-=======
         columns = {}
         for key in self.__metadata.keys():
             values = self.__metadata[key][0]
@@ -442,25 +352,9 @@
             if (len(distinct_values) > 2):
                 self.log.debug("More than 2 distinct values: %s." % str(
                     distinct_values))
->>>>>>> 221cb8b0
                 format_string = "A21"
                 columns[key] = (values, format_string)
 
-<<<<<<< HEAD
-        fits_columns = [ ]
-        for key in columns.keys ( ):
-            fits_columns . append ( astrofits . Column ( name = key,
-                                                         array  = columns [ key ] [ 0 ],
-                                                         format = columns [ key ] [ 1 ] ) )
-
-        fits_columns_definition = astrofits . ColDefs ( fits_columns )
-        # The new_table method will be deprecated, when it is, use the commented line below.
-        fits_table_hdu = astrofits . new_table ( fits_columns_definition )
-        #fits_table_hdu = astrofits . BinTableHDU . from_columns ( fits_columns_definition )
-        primary_hdu = astrofits.PrimaryHDU ( )
-        hdu_list = astrofits.HDUList ( [ primary_hdu, fits_table_hdu ] )
-        hdu_list.writeto ( "metadata_" + self.__file_name )
-=======
         fits_columns = []
         for key in columns.keys():
             fits_columns.append(astrofits.Column(name = key, 
@@ -473,7 +367,6 @@
         primary_hdu = astrofits.PrimaryHDU()
         hdu_list = astrofits.HDUList([primary_hdu, fits_table_hdu])
         hdu_list.writeto("metadata_" + self.__file_name)
->>>>>>> 221cb8b0
 
     def write_photons_table(self):
         """Write the object's photons dictionary as a FITS table file.
@@ -492,94 +385,67 @@
         columns['photons'] = [[], "I5"]
 
         for entry in self.__photons:
-<<<<<<< HEAD
-            columns [ 'channel' ] [ 0 ] .append ( self.__photons [ entry ] [ 'channel' ] )
-            columns [ 'x' ]       [ 0 ] .append ( self.__photons [ entry ] [ 'x'       ] )
-            columns [ 'y' ]       [ 0 ] .append ( self.__photons [ entry ] [ 'y'       ] )
-            columns [ 'photons' ] [ 0 ] .append ( self.__photons [ entry ] [ 'photons' ] )
-
-        fits_columns = [ ]
-        for key in columns.keys ( ):
-            fits_columns . append ( astrofits . Column ( name = key,
-                                                         array  = columns [ key ] [ 0 ],
-                                                         format = columns [ key ] [ 1 ] ) )
-
-        fits_columns_definition = astrofits . ColDefs ( fits_columns )
-        # The new_table method will be deprecated, when it is, use the commented line below.
-        fits_table_hdu = astrofits . new_table ( fits_columns_definition )
-        #fits_table_hdu = astrofits . BinTableHDU . from_columns ( fits_columns_definition )
-        primary_hdu = astrofits.PrimaryHDU ( )
-        hdu_list = astrofits.HDUList ( [ primary_hdu, fits_table_hdu ] )
-        hdu_list.writeto ( "photons_" + self.__file_name )
-
-    def plot ( self, cmap = "Reds", ipython = None ):
-        """
-        New function add by Julien Penguen  24/07/2017
-
-        This function's goal is to plot a numpy ndarray argument.
-        on  a mosaic .
-
-        Parameters:
-
-        * cmap : str : "Reds"
-            The colormap to be passed to matplotlib.
-
-        * title : string
-
-        * ipython : object
-            A reference to the running ipython environment.
-        """
-        if not ipython:
-            ipython = IPython.get_ipython()
-            if ipython == None:
-                print ( "Could not get ipython reference, aborting plot." )
-            ipython.magic ( "matplotlib qt" )
-
-        #subplots=self.get_array().shape[0]
-        #fig = plt.figure ( )
-        #plt.imshow(self.get_array(), cmap='gray')
-        #plt.colorbar()
-        #return
-
-        if  len(self.get_array().shape)  == 3:
-            subplots=self.get_array().shape[0]
-            print( "subplots = {}".format ( subplots ) )
-
-            dimensions = math.ceil ( math.sqrt ( subplots ) )
-            print( "should create mosaic of {} x {} slots.".format ( dimensions, dimensions ) )
-
-            figure, axes = plt.subplots ( dimensions, dimensions, sharex='col', sharey='row' )
-
-            figure.suptitle ( "{}".format(self.get_file_name()) )
-
-            for plane in range ( subplots):
-                image = axes.flat [ plane ] .imshow ( self.get_array()[plane] , cmap = cmap )
-                axes.flat[plane].set_title("Channel {}".format(plane))
-
-            figure.subplots_adjust( hspace=0.3, right = 0.8 )
-
-            colorbar_axe = figure.add_axes ( [ 0.85, 0.15, 0.05, 0.7 ] )
-            figure.colorbar ( image, cax=colorbar_axe )
-
-            return
-=======
             columns['channel'][0].append(self.__photons[entry]['channel'])
             columns['x'][0].append(self.__photons[entry]['x'])
             columns['y'][0].append(self.__photons[entry]['y'])
             columns['photons'][0].append(self.__photons[entry]['photons'])
-        
+
         fits_columns = []
         for key in columns.keys():
-            fits_columns.append(astrofits.Column(name = key, 
-                                                 array = columns[key][0], 
+            fits_columns.append(astrofits.Column(name = key,
+                                                 array  = columns[key][0],
                                                  format = columns[key][1]))
 
         fits_columns_definition = astrofits.ColDefs(fits_columns)
-        # The new_table method will be deprecated, when it is, use the
-        #commented line below.
+        # The new_table method will be deprecated, when it is, use the commented
+        #line below.
         fits_table_hdu = astrofits.new_table(fits_columns_definition)
         #fits_table_hdu = astrofits . BinTableHDU . from_columns ( fits_columns_definition )
         primary_hdu = astrofits.PrimaryHDU()
         hdu_list = astrofits.HDUList([primary_hdu, fits_table_hdu])
         hdu_list.writeto("photons_" + self.__file_name)
->>>>>>> 221cb8b0
+
+    def plot(self, cmap = "Reds", ipython = None):
+        """Plot a numpy ndarray argument.
+        on  a mosaic .
+
+        Parameters:
+
+        * cmap : str : "Reds"
+            The colormap to be passed to matplotlib.
+
+        * title : string
+
+        * ipython : object
+            A reference to the running ipython environment.
+        """
+        if not ipython:
+            ipython = IPython.get_ipython()
+            if ipython == None:
+                print("Could not get ipython reference, aborting plot.")
+            ipython.magic("matplotlib qt")
+
+        if  len(self.get_array().shape)  == 3:
+            subplots=self.get_array().shape[0]
+            self.log.debug("subplots = {}".format(subplots))
+
+            dimensions = math.ceil(math.sqrt(subplots))
+            self.log.debug("should create mosaic of {} x {} slots.".format(
+                dimensions, dimensions))
+
+            figure, axes = plt.subplots(
+                dimensions, dimensions, sharex='col', sharey='row')
+
+            figure.suptitle("{}".format(self.get_file_name()))
+
+            for plane in range(subplots):
+                image = axes.flat[plane].imshow(self.get_array()[plane],
+                                                cmap = cmap)
+                axes.flat[plane].set_title("Channel {}".format(plane))
+
+            figure.subplots_adjust(hspace=0.3, right = 0.8)
+
+            colorbar_axe = figure.add_axes([0.85, 0.15, 0.05, 0.7])
+            figure.colorbar(image, cax=colorbar_axe)
+
+            return