"""This module's scope covers operations related to the can file format.

The Tuna can is a image and metadata file format. It consists of a serializable object (instantiated from the tuna.io.can.can class), where convenience methods (such as algebraic procedures on its arrays) are defined.
"""
__version__ = "0.1.6"
__changelog = {
    "0.1.6": {"Tuna": "0.16.5", "Change": "PEP8 and PEP257 compliance."},
    "0.1.5": {"Tuna": "0.14.0", "Change": "improved docstrings."},
    "0.1.4": {"Change": "Updated docstring to new documentation style."},
    "0.1.3": {"Change": "Docstrings added."},
    "0.1.2": {"Change": "Do not update db if that is going to update a " \
              + "file_name to None."},
    "0.1.1": {"Change": "Feed info to db on update, added file_type property."},
    "0.1.0": {"Change": "Initial changelogged version."}
}

from .adhoc import Adhoc
from .adhoc_ada import Ada
from .file_reader import FileReader
from .fits import Fits

import logging
import numpy
import sys
import time
import tuna

class Can(FileReader):
    """This class' responsibilities are to create and operate upon Tuna can 
    files.

    It inherits from :ref:`tuna_io_file_reader_label`.

    Its constructor signature is:

    Parameters:

    * array : numpy.ndarray : defaults to None
        The data to be stored in the can.

    * file_name : string : defaults to None
        The name of the file containing the data.

    * interference_order : integer : defaults to None
        The value of the interference order of the observed light on the data.

    * interference_order_wavelength : integer : defaults to None
        The wavelength, in Angstroms, of the observed light on the data.

    * photons : dictionary : defaults to None
        A dictionary containing the description of each photon count on the data.

    The Tuna can is the preferred internal format for Tuna. Therefore, when most
    modules are used, they return their result in a can.

    Example usage::

        import tuna
        raw = tuna.io.read ( 
            file_name = "tuna/tuna/test/unit/unit_io/adhoc.ad3" )
        type ( raw )
        Out[3]: tuna.io.can.Can
        raw2 = raw + raw
        raw_copy = raw2 - raw
        raw.flipud ( )
        raw.fliplr ( )
        raw.convert_ndarray_into_table ( )    
        raw.update ( )
    """
    def __init__(self, 
                 array = None,
                 file_name = None,
                 interference_order = None,
                 interference_reference_wavelength = None,
                 photons = None ):
        super(Can, self ).__init__()
        self.log = logging.getLogger(__name__)
        self.log.setLevel(logging.INFO)
        #self.log.setLevel ( logging.DEBUG )

        self.array = array
        self.file_name = file_name
        self.interference_order = interference_order
        self.interference_reference_wavelength = interference_reference_wavelength
        self.photons = photons

        self.digest = None
        self.file_type = None
        self.ndim = None
        self.shape = None
        self.planes = None
        self.rows = None
        self.cols = None
        self.metadata = None
        self.update()

    def __add__(self, summand):
        self.log.debug(tuna.log.function_header())

        sum_array = self.array + summand.array
        result = Can(array = sum_array)
        return result

    def __sub__(self, subtrahend):
        self.log.debug(tuna.log.function_header())

        subtraction_array = self.array - subtrahend.array
        result = Can(array = subtraction_array)
        return result

    def convert_ndarray_into_table ( self ):
        """Convert a numpy.ndarray into a photon table, where the value 
        contained in the array, for each voxel, is considered as a photon count. 
        
        The result is saved in self.photons, which has the following structure::

            self.photons = [ 
                { 'channel' : 10,
                  'row'     : 128,
                  'col'     : 1,
                  'photons' : 1024 },
                { 'channel' : 11,
                  'row'     : 128,
                  'col'     : 1,
                  'photons' : 700 },
                ...
                { 'channel' : 30,
                  'row'     : 128,
                  'col'     : 128,
                  'photons' : 0 } ]

        """
        self.log.debug(tuna.log.function_header())

        start = time.time ( )

        photons = []
        self.log.debug("Parsing image into photon table 0% done.")
        last_percentage_logged = 0
        for plane in range(self.planes):
            percentage = 10 * int(plane / self.planes * 10)
            if percentage > last_percentage_logged:
                self.log.debug("Parsing image into photon table %d%% done." % (
                    percentage))
                last_percentage_logged = percentage
            for row in range(self.rows):
                for col in range(self.cols):
                    photon = {}
                    photon['channel'] = plane + 1
                    photon['row'] = row
                    photon['col'] = col
                    if self.ndim == 3:
                        photon['photons'] = self.array[plane][row][col]
                    elif self.ndim == 2:
                        photon['photons'] = self.array[row][col]
                    photons.append ( photon )
        self.log.debug("Parsing image into photon table 100% done.")

        self.photons = photons
        self.log.debug("convert_ndarray_into_table() took %ds." % (
            time.time() - start))

    def convert_table_into_ndarray(self):
        """Accumulate values from a table (required to be in the same structure 
        as specified in the method convert_ndarray_into_table) into a numpy 
        array.

        It will create an array with the minimal dimensions necessary to hold 
        all photons; therefore if you have "photonless" regions in a data cube,
        and convert it to a table, then back into a cube, you might end with a 
        numpy.ndarray with a different shape than you started.
        """
        self.log.debug(tuna.log.function_header())

        planes = 0
        rows = 0
        cols = 0
        for photon in self.photon:
            planes = max(planes, photon['channel'] + 1)
            rows = max(rows, photon['row'])
            cols = max(cols, photon['col'])
        self.ndim = 3
        self.planes = planes
        self.rows = rows
        self.cols = cols
        self.shape = (planes, rows, cols)

        array = numpy.zeros(shape = self.shape)
        
        for photon in self.photons:
            array[photon['channel '] - 1][photon['row']][photon['col']] \
                = photon['photons']
        
        self.array = array

    def _database_refresh(self):
        """Supposing both the can and the db connection are fine, check if there
        is an entry on db about this can's array, and create / update it as 
        appropriate.
        """
        if not self.digest:
            self.digest = tuna.tools.get_hash_from_array(self.array)
        records, sql_success = tuna.db.select_record('datasets',
                                                     {'hash': self.digest})
        if not sql_success:
            self.log.debug("At database_refresh sql_success == False.")
            return
        record = None
        if records:
<<<<<<< HEAD
            record = records [ 0 ]

=======
            record = records[0]
            
>>>>>>> 221cb8b0
        function = tuna.db.insert_record
        file_name = self.file_name
        file_type = self.file_type
        if record:
            self.log.debug("Can is already on db.")
            function = tuna.db.update_record
            if (record['file_name'] != "None" and
                 self.file_name == None ):
                file_name = record['file_name']
                file_type = record['file_type']
        function('datasets', {'hash': self.digest,
                              'file_name': file_name,
                              'file_type': file_type})

    def fliplr(self):
        """Wrap around numpy.fliplr, which flips a 2D array from left to right 
        (the rightmost column becomes the leftmost one). This is applied to each
        plane of a cube, or the single plane of a planar image.
        """
        result = numpy.ndarray(shape = self.array.shape)
        for plane in range(self.array.shape[0]):
            result[plane] = numpy.fliplr(self.array[plane])
        self.array = result

    def flipud(self):
        """Wrap around numpy.flipud, which flips a 2D array from up to down (the
        last line becomes the first). This is applied to each plane of a cube, 
        or the single plane of a planar image.
        """
        result = numpy.ndarray(shape = self.array.shape)
        for plane in range(self.array.shape[0]):
            result[plane] = numpy.flipud(self.array[plane])
        self.array = result

    def info(self):
        """Output to the current logging.info handler some metadata about the 
        current can.
        """
        self.log.debug(tuna.log.function_header())

        self.log.info("file_name = %s" % self.file_name)
        self.log.info("shape = %s" % str(self.shape))
        self.log.info("ndim = %d" % self.ndim)
        self.log.info("planes = %d" % self.planes)
        self.log.info("rows = %d" % self.rows)
        self.log.info("cols = %d" % self.cols)
        self.log.info("interference_order = %s" % str(self.interference_order))
        self.log.info("interference_reference_wavelength = %s" % str(
            self.interference_reference_wavelength))

    def read(self):
        """This method's goal is to read a file content's into a can. 
        Will sequentially attempt to read the file as an .ADT, .fits, .AD2 and 
        .AD3 formatted file. The first attempt to succeed is used.
        """
<<<<<<< HEAD
        self.log.debug ( tuna.log.function_header ( ) )

        self.log.info ( "file_name = %s" % self.file_name )
        self.log.info ( "shape = %s" % str ( self.shape ) )
        self.log.info ( "file_type = %s" % str ( self.file_type ) )
        self.log.info ( "ndim = %d" % self.ndim )
        self.log.info ( "planes = %d" % self.planes )
        self.log.info ( "rows = %d" % self.rows )
        self.log.info ( "cols = %d" % self.cols )
        self.log.info ( "interference_order = %s" % str ( self.interference_order ) )
        self.log.info ( "interference_reference_wavelength = %s" % str ( self.interference_reference_wavelength ) )

    def read ( self ):
        """
        This method's goal is to read a file content's into a can. 
        Will sequentially attempt to read the file as an .ADT, .fits, .AD2 and .AD3 formatted file. The first attempt to succeed is used.
        """
        self.log.debug ( tuna.log.function_header ( ) )
=======
        self.log.debug(tuna.log.function_header())
>>>>>>> 221cb8b0

        self.log.debug("line %d, before attempting to read file, %s" % (
            tuna.log.line_number(),
            tuna.io.system.status()))

        if self.file_name:
            if (self.file_name.startswith(".ADT", -4) or
                self.file_name.startswith(".adt", -4)):
                ada_object = Ada(file_name = self.file_name)
                ada_object.read()
                self.array = ada_object.get_array()
                self.metadata = ada_object.get_metadata()
                self.__d_photons = ada_object.get_photons()
                self.file_type = "adt"
<<<<<<< HEAD
                self.update ( )

            elif ( self.file_name.startswith ( ".fits", -5 ) or
                   self.file_name.startswith ( ".FITS", -5 ) ):
                fits_object = fits ( file_name = self.file_name )
                fits_object.read ( )
                self.array = fits_object.get_array ( )
                self.metadata = fits_object.get_metadata ( )
=======
                self.update()
                
            elif (self.file_name.startswith(".fits", -5) or
                  self.file_name.startswith(".FITS", -5)):
                fits_object = Fits(file_name = self.file_name)
                fits_object.read()
                self.array = fits_object.get_array()
                self.metadata = fits_object.get_metadata()
>>>>>>> 221cb8b0
                self.file_type = "fits"
                self.update()

            elif (self.file_name.startswith(".ad2", -4) or
                  self.file_name.startswith(".AD2", -4) or
                  self.file_name.startswith(".ad3", -4) or
                  self.file_name.startswith(".AD3", -4)):
                adhoc_object = Adhoc (file_name = self.file_name)
                adhoc_object.read()
                self.array = adhoc_object.get_array()
                #self.metadata = adhoc_object.__trailer
                self.file_type = "ada"
                self.update()

        self.log.debug("After attempting to read file, " \
                       + tuna.io.system.status())

    def update(self):
        """Clear current metadata, and regenerate this information based on the current contents of the can's array and photon table.
        """
        self.log.debug(tuna.log.function_header())

        if ((not isinstance(self.array, numpy.ndarray)) and
            self.photons == None ):
            self.log.debug("Empty Tuna can.")
            self.metadata = None
            self.ndim = None
            self.shape = None
            self.planes = None
            self.rows = None
            self.cols = None
            return

        if (not isinstance(self.array, numpy.ndarray)):
            self.convert_table_into_ndarray()
            return

        self.ndim = self.array.ndim
        self.shape = self.array.shape
        self.log.debug("Can.update: self.array.ndim == %d, self.ndim == %d." % (
            self.array.ndim, self.ndim))
        if self.ndim == 3:
            self.planes = self.array.shape[0]
            self.rows = self.array.shape[1]
            self.cols = self.array.shape[2]
        elif self.ndim == 2:
            self.planes = 1
<<<<<<< HEAD
            self.rows   = self.array.shape [ 0 ]
            self.cols   = self.array.shape [ 1 ]
        if ( self.ndim < 2 or
             self.ndim > 3 ):
            self.log.warning ( "ndarray has either less than 2 or more than 3 dimensions." )

        self._database_refresh ( )

    def help(self):
        """
        """
        method_list = [func for func in dir(self) if callable(getattr(self, func)) and not func.startswith("__")]
        return method_list
=======
            self.rows = self.array.shape[0]
            self.cols = self.array.shape[1]
        if (self.ndim < 2 or
            self.ndim > 3):
            self.log.warning("ndarray has either less than 2 or more than 3" \
                             + " dimensions.")

        self._database_refresh()
>>>>>>> 221cb8b0
<|MERGE_RESOLUTION|>--- conflicted
+++ resolved
@@ -207,13 +207,8 @@
             return
         record = None
         if records:
-<<<<<<< HEAD
-            record = records [ 0 ]
-
-=======
             record = records[0]
             
->>>>>>> 221cb8b0
         function = tuna.db.insert_record
         file_name = self.file_name
         file_type = self.file_type
@@ -269,28 +264,25 @@
         Will sequentially attempt to read the file as an .ADT, .fits, .AD2 and 
         .AD3 formatted file. The first attempt to succeed is used.
         """
-<<<<<<< HEAD
-        self.log.debug ( tuna.log.function_header ( ) )
-
-        self.log.info ( "file_name = %s" % self.file_name )
-        self.log.info ( "shape = %s" % str ( self.shape ) )
-        self.log.info ( "file_type = %s" % str ( self.file_type ) )
-        self.log.info ( "ndim = %d" % self.ndim )
-        self.log.info ( "planes = %d" % self.planes )
-        self.log.info ( "rows = %d" % self.rows )
-        self.log.info ( "cols = %d" % self.cols )
-        self.log.info ( "interference_order = %s" % str ( self.interference_order ) )
-        self.log.info ( "interference_reference_wavelength = %s" % str ( self.interference_reference_wavelength ) )
+        self.log.debug(tuna.log.function_header())
+
+        self.log.info("file_name = %s" % self.file_name)
+        self.log.info("shape = %s" % str(self.shape))
+        self.log.info("file_type = %s" % str(self.file_type))
+        self.log.info("ndim = %d" % self.ndim)
+        self.log.info("planes = %d" % self.planes)
+        self.log.info("rows = %d" % self.rows)
+        self.log.info("cols = %d" % self.cols)
+        self.log.info("interference_order = %s" % str(self.interference_order))
+        self.log.info("interference_reference_wavelength = %s" % str(
+            self.interference_reference_wavelength))
 
     def read ( self ):
         """
         This method's goal is to read a file content's into a can. 
         Will sequentially attempt to read the file as an .ADT, .fits, .AD2 and .AD3 formatted file. The first attempt to succeed is used.
         """
-        self.log.debug ( tuna.log.function_header ( ) )
-=======
-        self.log.debug(tuna.log.function_header())
->>>>>>> 221cb8b0
+        self.log.debug(tuna.log.function_header())
 
         self.log.debug("line %d, before attempting to read file, %s" % (
             tuna.log.line_number(),
@@ -305,16 +297,6 @@
                 self.metadata = ada_object.get_metadata()
                 self.__d_photons = ada_object.get_photons()
                 self.file_type = "adt"
-<<<<<<< HEAD
-                self.update ( )
-
-            elif ( self.file_name.startswith ( ".fits", -5 ) or
-                   self.file_name.startswith ( ".FITS", -5 ) ):
-                fits_object = fits ( file_name = self.file_name )
-                fits_object.read ( )
-                self.array = fits_object.get_array ( )
-                self.metadata = fits_object.get_metadata ( )
-=======
                 self.update()
                 
             elif (self.file_name.startswith(".fits", -5) or
@@ -323,7 +305,6 @@
                 fits_object.read()
                 self.array = fits_object.get_array()
                 self.metadata = fits_object.get_metadata()
->>>>>>> 221cb8b0
                 self.file_type = "fits"
                 self.update()
 
@@ -342,7 +323,8 @@
                        + tuna.io.system.status())
 
     def update(self):
-        """Clear current metadata, and regenerate this information based on the current contents of the can's array and photon table.
+        """Clear current metadata, and regenerate this information based on the
+        current contents of the can's array and photon table.
         """
         self.log.debug(tuna.log.function_header())
 
@@ -371,21 +353,6 @@
             self.cols = self.array.shape[2]
         elif self.ndim == 2:
             self.planes = 1
-<<<<<<< HEAD
-            self.rows   = self.array.shape [ 0 ]
-            self.cols   = self.array.shape [ 1 ]
-        if ( self.ndim < 2 or
-             self.ndim > 3 ):
-            self.log.warning ( "ndarray has either less than 2 or more than 3 dimensions." )
-
-        self._database_refresh ( )
-
-    def help(self):
-        """
-        """
-        method_list = [func for func in dir(self) if callable(getattr(self, func)) and not func.startswith("__")]
-        return method_list
-=======
             self.rows = self.array.shape[0]
             self.cols = self.array.shape[1]
         if (self.ndim < 2 or
@@ -394,4 +361,10 @@
                              + " dimensions.")
 
         self._database_refresh()
->>>>>>> 221cb8b0
+
+    def help(self):
+        """Returns the list of methods for this module.
+        """
+        method_list = [func for func in dir(self) if callable(
+            getattr(self, func)) and not func.startswith("__")]
+        return method_list