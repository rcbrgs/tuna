"""This module's scope covers the operations related to metadata.
"""
__version__ = "0.1.1"
__changelog = {
    "0.1.1": {"Tuna": "0.16.5", "Change": "PEP8 and PEP257 compliance."},
    "0.1.0": {"Tuna": "0.14.0", "Change": "updated docstrings to new style."},
}

import logging
import re
import sys

class MetadataParser(object):
    """Responsible for translating metadata from ADHOC's ADT to Tuna's internal
    representation.

    Its constructor signature is:

    Parameters:

    * file_name : string : defaults to None
        Full or relative path and file name for an ADT file.
    """
<<<<<<< HEAD
    def __init__ ( self, file_name = None ):
        super ( metadata_parser, self ).__init__ ( )
        self.__version__ = "0.1.0"
        self.changelog = {
            "0.1.0" : "Tuna 0.14.0 : updated docstrings to new style.",
            }

        self.log = logging.getLogger ( __name__ )
=======
    def __init__(self, file_name = None):
        super(MetadataParser, self).__init__()
        self.log = logging.getLogger(__name__)
>>>>>>> 221cb8b0

        self.__file_name = file_name
        self.__results = {}
        if self.__file_name != None:
            self.run()

    def get_metadata(self):
        """
        This method's goal is to access the parsed metadata.

        Returns:

        * self.__results : dictionary
            Contains the metadata obtained from reading the input file.
        """
        return self.__results

    def run(self):
        """
        This method's goal is to verify file format and attempts to parse the metadata accordingly.
        """
        self.log.debug("%s %s" % (sys._getframe().f_code.co_name,
                                  sys._getframe().f_code.co_varnames))

        if self.__file_name != None:
<<<<<<< HEAD
            if ( self.__file_name.startswith ( ".ADT", -4 ) or
                 self.__file_name.startswith ( ".adt", -4 ) ):
                self.read_adt_metadata ( )

=======
            if (self.__file_name.startswith(".ADT", -4) or
                self.__file_name.startswith(".adt", -4)):
                self.read_adt_metadata()
>>>>>>> 221cb8b0
        else:
            self.log("File name %s does not have .ADT or .adt suffix, " \
                     + "aborting." % ( self.__file_name ) )

def get_metadata(file_name = None):
    """Conveniently return the metadata, given a file name.

    Parameters:

    * file_name : string
        Containing a valid file name (and optionally, an absolute or relative 
        path).

    Returns:

    * parser.get_metadata ( ) : dictionary
        Contains the metadata obtained from reading file_name.
    """
    log = logging.getLogger(__name__)
    log.debug("%s %s" % (sys._getframe().f_code.co_name,
                         sys._getframe().f_code.co_varnames))

    if file_name:
        parser = metadata_parser(file_name = file_name)
        return parser.get_metadata()<|MERGE_RESOLUTION|>--- conflicted
+++ resolved
@@ -21,20 +21,9 @@
     * file_name : string : defaults to None
         Full or relative path and file name for an ADT file.
     """
-<<<<<<< HEAD
-    def __init__ ( self, file_name = None ):
-        super ( metadata_parser, self ).__init__ ( )
-        self.__version__ = "0.1.0"
-        self.changelog = {
-            "0.1.0" : "Tuna 0.14.0 : updated docstrings to new style.",
-            }
-
-        self.log = logging.getLogger ( __name__ )
-=======
     def __init__(self, file_name = None):
         super(MetadataParser, self).__init__()
         self.log = logging.getLogger(__name__)
->>>>>>> 221cb8b0
 
         self.__file_name = file_name
         self.__results = {}
@@ -42,8 +31,7 @@
             self.run()
 
     def get_metadata(self):
-        """
-        This method's goal is to access the parsed metadata.
+        """Access the parsed metadata.
 
         Returns:
 
@@ -53,23 +41,15 @@
         return self.__results
 
     def run(self):
-        """
-        This method's goal is to verify file format and attempts to parse the metadata accordingly.
+        """Verify file format and attempts to parse the metadata accordingly.
         """
         self.log.debug("%s %s" % (sys._getframe().f_code.co_name,
                                   sys._getframe().f_code.co_varnames))
 
         if self.__file_name != None:
-<<<<<<< HEAD
-            if ( self.__file_name.startswith ( ".ADT", -4 ) or
-                 self.__file_name.startswith ( ".adt", -4 ) ):
-                self.read_adt_metadata ( )
-
-=======
             if (self.__file_name.startswith(".ADT", -4) or
                 self.__file_name.startswith(".adt", -4)):
                 self.read_adt_metadata()
->>>>>>> 221cb8b0
         else:
             self.log("File name %s does not have .ADT or .adt suffix, " \
                      + "aborting." % ( self.__file_name ) )
