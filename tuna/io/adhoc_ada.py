--- conflicted
+++ resolved
@@ -1,12 +1,7 @@
 # -*- coding: utf-8 -*-
 """This module's scope covers operations related to ADHOC ADA files.
 """
-<<<<<<< HEAD
-This module's scope covers operations related to ADHOC ADA files.
-"""
 import os
-from .file_reader import file_reader
-=======
 __version__ = "0.2.1"
 __changelog = {
     "0.2.1": {"Tuna": "0.16.5", "Change": "fixed syntax for ndarrays creation,"\
@@ -17,7 +12,6 @@
 }
 
 from .file_reader import FileReader
->>>>>>> 221cb8b0
 
 import logging
 import numpy
@@ -59,28 +53,6 @@
         raw.get_array ( )
         raw.get_metadata ( )
     """
-
-<<<<<<< HEAD
-    def __init__ ( self,
-                   array = None,
-                   file_name = None ):
-        self.__version__ = "0.3.0"
-        self.__changelog = {
-            "0.3.0" : "add news functions + corrections.",
-            "0.2.0" : "Tuna 0.14.0 : improved docstrings.",
-            "0.1.1" : "Updated docstrings to new style documentation.",
-            '0.1.0' : "Initial changelogged version."
-            }
-        super ( ada, self ).__init__ ( )
-        self.log = logging.getLogger ( __name__ )
-        self.log.setLevel ( logging.INFO )
-
-        self.__file_name = file_name
-        self.__array = array
-        self.__metadata = { }
-        self.__photons = { }
-        self.__file_path = dirname(file_name)
-=======
     def __init__(self, 
                  array = None, 
                  file_name = None):
@@ -93,7 +65,7 @@
         self.__array = array
         self.__metadata = {}
         self.__photons = {}
->>>>>>> 221cb8b0
+        self.__file_path = dirname(file_name)
 
     def get_array(self):
         """Return the input array.
@@ -125,66 +97,41 @@
         """
         return self.__photons
 
-<<<<<<< HEAD
-    def read(self, channel_test = 1):
-        """
-        This method's goal is to validate input and start the reading procedure.
-=======
     def read(self):
-        """This method's goal is to validate input and start the reading 
-        procedure.
->>>>>>> 221cb8b0
+        """Validate input and start the reading procedure.
         """
         self.log.debug(tuna.log.function_header())
 
-<<<<<<< HEAD
         if self.__file_name:
 
             try:
-                self.__file_object = open ( self.__file_name, "r" )
-                self.__file_object.seek ( 0, os.SEEK_END )
-                if self.__file_object.tell ( ) < 256:
-                    self.log.error ( "File does not contain valid numpy array." )
+                self.__file_object = open(self.__file_name, "r")
+                self.__file_object.seek(0, os.SEEK_END)
+                if self.__file_object.tell() < 256:
+                    self.log.error("File does not contain valid numpy array.")
                     return
-                self.__file_object.close ( )
+                self.__file_object.close()
 
             except OSError as e:
-                self.log.error ( "OSError: %s" % str ( e ) )
+                self.log.error("OSError: %s" % str(e))
                 raise
 
-            if ( self.__file_name.lower ( ).startswith ( ".adt", -4 ) ):
-                #self._read_adt ( )
-                self._read_adt (channel_test= channel_test)
+            if (self.__file_name.lower().startswith(".adt", -4)):
+                self._read_adt(channel_test = channel_test)
             else:
-                self.log.warning ( "File name %s does not have .ADT or .adt suffix, aborting." % ( self.__file_name ) )
+                self.log.warning("File name %s does not have .ADT or .adt " \
+                                 "suffix, aborting." % ( self.__file_name ) )
                 return
 
     def _read_adt ( self,channel_test=1 ):
-=======
-        if self.__file_name != None:
-            if (self.__file_name.lower().startswith(".adt", -4)):
-                self._read_adt()
-        else:
-            self.log.warning(
-                "File name {} does not have .ADT or .adt suffix, aborting.".format(self.__file_name))
-
-    def _read_adt(self):
         """Read a file as an ADT file.
->>>>>>> 221cb8b0
         """
         self.log.debug(tuna.log.function_header())
 
-<<<<<<< HEAD
-        self.__file_path = dirname ( self.__file_name )
-        self.log.debug ( "self.__file_path = %s." % ( self.__file_path ) )
-
-        self._read_adt_metadata ( )
-=======
         self.__file_path = dirname(self.__file_name)
         self.log.debug("self.__file_path = %s." % (self.__file_path))
         
         self._read_adt_metadata()
->>>>>>> 221cb8b0
 
         adt = open(self.__file_name, "r")
 
@@ -197,13 +144,8 @@
                 dimensions = [int(dimensions_string.split(" ")[0]),
                               int(dimensions_string.split(" ")[1])]
                 break
-<<<<<<< HEAD
-        self.log.debug ( "dimensions = %s." % ( dimensions ) )
-
-=======
         self.log.debug("dimensions = %s." % (dimensions))
        
->>>>>>> 221cb8b0
         data_files = 0
         adt.seek(0)
         for line in adt:
@@ -219,18 +161,12 @@
                     file_name.startswith(".ada", -4)):
                     photon_files.append(file_name)
 
-<<<<<<< HEAD
-        self.__array = numpy.zeros ( shape = ( number_of_channels,
-                                                       dimensions[0], 
-                                                       dimensions[1] ) )
-=======
         photon_files.sort()
         self.log.debug("len ( photon_files ) = %d." % (len(photon_files)))
         
         self.__array = numpy.zeros(shape = (number_of_channels,
                                             dimensions[0], 
                                             dimensions[1]))
->>>>>>> 221cb8b0
         files_processed = 0
         last_printed = 0
         for element in range(len(photon_files)):
@@ -242,26 +178,17 @@
                     percentage_done * 10) + '%')
                 last_printed = percentage_done
 
-<<<<<<< HEAD
             if channel_test == -1:
-                file_result = self._read_ada ( file_name = file_name_entry, channel = channel_test )
+                file_result = self._read_ada(file_name = file_name_entry,
+                                             channel = channel_test)
             else:
-
-                file_result = self._read_ada ( file_name = file_name_entry, channel = channel )
+                file_result = self._read_ada(file_name = file_name_entry,
+                                             channel = channel)
 
             files_processed += 1
 
     def _read_ada ( self, channel = -1, file_name = None ):
-        """
-        This method's goal is to read an ADHOC .ADA file containing photon counts.
-=======
-            file_result = self._read_ada(file_name = file_name_entry,
-                                         channel = channel)
-            files_processed += 1
-                
-    def _read_ada(self, channel = -1, file_name = None):
         """Read an ADHOC .ADA file containing photon counts.
->>>>>>> 221cb8b0
 
         Originally developed by Benoît Epinat, modified by Renato Borges.
 
@@ -276,23 +203,6 @@
         * file_name : string : defaults to None
             The file_name must represent a valid ADA file.
         """
-<<<<<<< HEAD
-        self.log.debug ( tuna.log.function_header ( ) )
-
-        if channel == -1:
-            return
-
-        file_path = join ( self.__file_path, file_name )
-
-        photon_positions = numpy.fromfile ( file_path, dtype = numpy.int16 )
-
-        # We know the file is organized with y,x,y,x,y,x...
-        # So the file will have size / 2 photons.
-
-        photon_hits = photon_positions.reshape ( int(photon_positions.size / 2), 2 )
-
-        for photon in range ( photon_hits.shape[0] ):
-=======
         self.log.debug(tuna.log.function_header())
         
         if channel == -1:
@@ -300,11 +210,11 @@
         
         file_path = join(self.__file_path, file_name)
         photon_positions = numpy.fromfile(file_path, dtype = numpy.int16)
+
         # We know the file is organized with y,x,y,x,y,x... 
         # So the file will have size / 2 photons.
         photon_hits = photon_positions.reshape(int(photon_positions.size/2), 2)
         for photon in range(photon_hits.shape[0]):
->>>>>>> 221cb8b0
             x = photon_hits[photon][0]
             y = photon_hits[photon][1]
             self.__array[channel][x][y] += 1
@@ -319,13 +229,8 @@
                 photon['photons'] = 1
                 self.__photons[s_key] = photon
             else:
-<<<<<<< HEAD
-                self.__photons [ s_key ] [ 'photons' ] += 1
-
-=======
                 self.__photons[s_key]['photons'] += 1
                 
->>>>>>> 221cb8b0
         #it seems that the first frame is duplicated
         #it would be nice to be able to display the creation of the image
         #photon by photon
@@ -378,15 +283,9 @@
         cycle_parameters = {}
         adt.seek(0)
         for line in adt:
-<<<<<<< HEAD
-            if line.startswith ( "==>" ):
-                split_1 = line.split ( "==>  Beginning channel=" )
-                split_2 = split_1[1].split ( " at " )
-=======
             if line.startswith("==>"):                
                 split_1 = line.split("==>  Beginning channel=")
                 split_2 = split_1[1].split(" at ")
->>>>>>> 221cb8b0
                 acquisition_channel = split_2[0]
                 acquisition_start_time = split_2[1]
                 next_line = adt.readline()
@@ -465,25 +364,6 @@
                     #self.log.debug ( "debug: adt_parameters_dict == %s" % str ( adt_parameters_dict ) )
                     cycle_parameters[cycle] = adt_parameters_dict
                 else:
-<<<<<<< HEAD
-                    adt_parameters_dict = { }
-                    adt_parameters_dict["cycle"]              = cycle
-                    adt_parameters_dict["channel"]            = [ int ( acquisition_channel.strip ( ) ) ]
-                    adt_parameters_dict["start time"]         = [ acquisition_start_time.strip ( ) ]
-                    adt_parameters_dict["end time"]           = [ acquisition_end_time.strip ( ) ]
-                    adt_parameters_dict["Queensgate value"]   = [ int ( acquisition_queensgate_value.strip ( ) ) ]
-                    adt_parameters_dict["photon count"]       = [ int ( acquisition_photon_count.strip ( ) ) ]
-                    adt_parameters_dict["fr"]                 = [ int ( acquisition_fr.strip ( ) ) ]
-                    adt_parameters_dict["cumulated exposure"] = [ acquisition_cumulated_exposure.strip ( ) ]
-                    adt_parameters_dict["cumulated photons"]  = [ int ( acquisition_cumulated_photons.strip ( ) ) ]
-                    adt_parameters_dict["efficiency"]         = [ int ( acquisition_efficiency.strip ( ) ) ]
-                    adt_parameters_dict["disk usage"]         = [ acquisition_disk_usage.strip ( ) ]
-                    adt_parameters_dict["THT"]                = [ int ( acquisition_THT.strip ( ) ) ]
-                    adt_parameters_dict["shutter"]            = [ acquisition_shutter.strip ( ) ]
-                    adt_parameters_dict["discri"]             = [ int ( acquisition_discri.strip ( ) ) ]
-                    adt_parameters_dict["blacklevel"]         = [ int ( acquisition_blacklevel.strip ( ) ) ]
-                    adt_parameters_dict["whitelevel"]         = [ int ( acquisition_whitelevel.strip ( ) ) ]
-=======
                     adt_parameters_dict = {}
                     adt_parameters_dict["cycle"] = cycle
                     adt_parameters_dict["channel"] = [int(acquisition_channel.strip())]
@@ -501,7 +381,6 @@
                     adt_parameters_dict["discri"] = [int(acquisition_discri.strip())]
                     adt_parameters_dict["blacklevel"] = [int(acquisition_blacklevel.strip())]
                     adt_parameters_dict["whitelevel"] = [int(acquisition_whitelevel.strip())]
->>>>>>> 221cb8b0
                     cycle_parameters[cycle] = adt_parameters_dict
 
         parameters = ["channel",
