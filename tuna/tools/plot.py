"""This module's scope is related to plotting data graphically.

Example::

    import tuna
    raw = tuna.io.read("tuna/test/unit/unit_io/adhoc.ad3")
    tuna.tools.plot(raw)
"""
__version__ = "0.1.2"
__changelog = {
    "0.1.2": {"Tuna": "0.16.5", "Change": "PEP8 and PEP257 compliance."},
    "0.1.1": {"Tuna": "0.16.0", "Change": "Added parameter for colormap in " \
              "plot."},
    "0.1.0": {"Tuna": "0.15.3", "Change": "Added check for ipython reference " \
              "after its creation and abort plot when reference is None."}
}

import IPython
import math
import numpy
import warnings

try:
    with warnings.catch_warnings():
        warnings.simplefilter("ignore")
        import matplotlib.pyplot as plt
except ImportError:
    raise ImportError("Tuna requires matplotlib. Please install it.")

def log(message):
    """Output the input message if its debug value is True, otherwise it does
    nothing. It is a poor substitute for writing proper support to the logging
    module.

    Parameters:

    * message : string
    """
    debug = False
    if debug:
        print(message)

<<<<<<< HEAD
def plot ( data, cmap = "Reds", title = "", ipython = None ):
    """
    This function's goal is to plot a numpy ndarray argument.
=======
def plot(data, cmap = "Greys", title = "", ipython = None):
    """This function's goal is to plot a numpy ndarray argument.
>>>>>>> 221cb8b0
    Will plot a mosaic if data is 3D, a simple plot if 2D.

    Parameters:

    * data : numpy.ndarray

    * cmap : str : "Reds"
        The colormap to be passed to matplotlib.

    * title : string

    * ipython : object
        A reference to the running ipython environment.
    """
    if not ipython:
        ipython = IPython.get_ipython()
        if ipython == None:
            log("Could not get ipython reference, aborting plot.")
        ipython.magic("matplotlib qt")

<<<<<<< HEAD
    if len ( self.get_array().shape ) == 3:
        subplots=self.get_array().shape[0]
        log ( "subplots = {}".format ( subplots ) )
=======
    if len(data.shape) == 3:
        subplots = data.shape[0]
        log("subplots = {}".format(subplots))
>>>>>>> 221cb8b0

        dimensions = math.ceil(math.sqrt(subplots))
        log("should create mosaic of {} x {} slots.".format(
            dimensions, dimensions))

        figure, axes = plt.subplots(
            dimensions, dimensions, sharex='col', sharey='row')

<<<<<<< HEAD
        figure.suptitle ( title )

        for plane in range ( data.shape [ 0 ] ):
            #image = axes.flat [ plane ] .imshow ( data [ plane ], cmap = cmap )
            image = axes.flat [ plane ] .imshow ( self.get_array()[plane], cmap = cmap )
            axes.flat[plane].set_title("Channel {}".format(plane))

        figure.subplots_adjust( right = 0.8 )

        colorbar_axe = figure.add_axes ( [ 0.85, 0.15, 0.05, 0.7 ] )
        figure.colorbar ( image, cax=colorbar_axe )

        return

    #if len ( data.shape ) == 2:
    if len ( self.get_array().shape) == 2:    
        fig = plt.figure ( )
        #plt.imshow ( data, cmap = cmap )
        plt.imshow ( self.get_array(), cmap = cmap )
        plt.colorbar ( orientation = "horizontal" )
        plt.title ( title )
=======
        figure.suptitle(title)
        
        for plane in range(data.shape[0]):
            image = axes.flat[plane].imshow(data[plane], cmap = cmap)

        figure.subplots_adjust(right = 0.8)
        
        colorbar_axe = figure.add_axes([0.85, 0.15, 0.05, 0.7])
        figure.colorbar(image, cax=colorbar_axe)
            
        return

    if len ( data.shape ) == 2:
        fig = plt.figure()
        plt.imshow(data, cmap = cmap)
        plt.colorbar(orientation = "horizontal")
        plt.title(title)
>>>>>>> 221cb8b0

def plot_high_res(high_res):
    """This function's goal is to plot the intermediary products of a
    tuna.pipelines.calibration_lamp_high_resolution object.

    Parameters:

    * high_res : object
        A reference to a
        :ref:`tuna_pipelines_calibration_lamp_high_resolution_label` object.
    """

    ipython = IPython.get_ipython()
    ipython.magic("matplotlib qt")

    plot(high_res.tuna_can.array,
         title = "Original data", ipython = ipython, cmap = "spectral")
    plot(high_res.continuum.array,
         title = "continuum", ipython = ipython, cmap = "spectral")
    plot(high_res.discontinuum.array,
         title = "discontinuum", ipython = ipython, cmap = "spectral")
    plot(high_res.wrapped_phase_map.array,
         title = "wrapped phase map", ipython = ipython, cmap = "spectral")
    plot(high_res.noise.array, title = "noise", ipython = ipython)
    ring_counter = 0
    for ring in high_res.find_rings['ring_pixel_sets']:
        plot(ring[0], title = "ring {}".format(ring_counter), ipython = ipython)
        ring_counter += 1
    plot(high_res.borders_to_center_distances.array,
         title = "borders to center distances", ipython = ipython)
    plot(high_res.order_map.array, title = "order map", ipython = ipython)
    plot(high_res.unwrapped_phase_map.array,
         title = "unwrapped phase map", ipython = ipython, cmap = "spectral")
    if high_res.parabolic_fit:
        plot(high_res.parabolic_fit.array,
             title = "parabolic fit", ipython = ipython, cmap = "spectral")
    if high_res.airy_fit:
        plot(high_res.airy_fit.array,
             title = "airy fit", ipython = ipython, cmap = "spectral")
        plot(high_res.airy_fit_residue.array,
             title = "airy fit residue", ipython = ipython, cmap = "spectral")
    if high_res.substituted_channels != None:
        plot(high_res.substituted_channels.array,
             title = "substituted channels",
             ipython = ipython, cmap = "spectral")
    plot(high_res.wavelength_calibrated.array,
         title = "wavelength calibrated", ipython = ipython, cmap = "spectral")

def plot_spectral_rings(spectral_rings):
    """This function will plot all arrays and print the data of all parameters
    specified in a tuna.tools.spectral_rings_fitter object.
    """
    ipython = IPython.get_ipython()
    ipython.magic("matplotlib qt")

    plot(spectral_rings["ridge"], title = "Ridge", ipython = ipython)
    for counter in range(len(spectral_rings["ring_pixel_sets"])):
        plot(spectral_rings["ring_pixel_sets"][counter][0],
             title = "Ring pixel set {}".format(counter), ipython = ipython)
    for counter in range(len(spectral_rings["gradients"])):
        plot(spectral_rings["gradients"][counter],
             title = "Gradients", ipython = ipython)
    plot(spectral_rings["upper_percentile_regions"],
         title = "lower_percentile_regions", ipython = ipython)
    plot(spectral_rings["lower_percentile_regions"],
         title = "upper_percentile_regions", ipython = ipython)
    for counter in range(len(spectral_rings["construction"])):
        plot(spectral_rings["construction"][counter],
             title = "Construction {}".format(counter), ipython = ipython)
    for counter in range(len(spectral_rings["ring_fit"])):
        plot(spectral_rings["ring_fit"][counter],
             title = "Ring fit {}".format(counter), ipython = ipython)
        print("Ring {} parameters: {}".format(
            counter, spectral_rings["ring_fit_parameters"]))
    for counter in range(len(spectral_rings["rings"])):
        print("Ring {} = {}".format(counter, spectral_rings["rings"][counter]))
    for counter in range(len(spectral_rings["concentric_rings"])):
        print("Concentric ring {} = {}".format(
            counter, spectral_rings["concentric_rings"][counter]))<|MERGE_RESOLUTION|>--- conflicted
+++ resolved
@@ -40,14 +40,8 @@
     if debug:
         print(message)
 
-<<<<<<< HEAD
-def plot ( data, cmap = "Reds", title = "", ipython = None ):
-    """
-    This function's goal is to plot a numpy ndarray argument.
-=======
-def plot(data, cmap = "Greys", title = "", ipython = None):
+def plot(data, cmap = "Reds", title = "", ipython = None):
     """This function's goal is to plot a numpy ndarray argument.
->>>>>>> 221cb8b0
     Will plot a mosaic if data is 3D, a simple plot if 2D.
 
     Parameters:
@@ -68,15 +62,9 @@
             log("Could not get ipython reference, aborting plot.")
         ipython.magic("matplotlib qt")
 
-<<<<<<< HEAD
-    if len ( self.get_array().shape ) == 3:
-        subplots=self.get_array().shape[0]
-        log ( "subplots = {}".format ( subplots ) )
-=======
     if len(data.shape) == 3:
         subplots = data.shape[0]
         log("subplots = {}".format(subplots))
->>>>>>> 221cb8b0
 
         dimensions = math.ceil(math.sqrt(subplots))
         log("should create mosaic of {} x {} slots.".format(
@@ -85,34 +73,12 @@
         figure, axes = plt.subplots(
             dimensions, dimensions, sharex='col', sharey='row')
 
-<<<<<<< HEAD
-        figure.suptitle ( title )
-
-        for plane in range ( data.shape [ 0 ] ):
-            #image = axes.flat [ plane ] .imshow ( data [ plane ], cmap = cmap )
-            image = axes.flat [ plane ] .imshow ( self.get_array()[plane], cmap = cmap )
-            axes.flat[plane].set_title("Channel {}".format(plane))
-
-        figure.subplots_adjust( right = 0.8 )
-
-        colorbar_axe = figure.add_axes ( [ 0.85, 0.15, 0.05, 0.7 ] )
-        figure.colorbar ( image, cax=colorbar_axe )
-
-        return
-
-    #if len ( data.shape ) == 2:
-    if len ( self.get_array().shape) == 2:    
-        fig = plt.figure ( )
-        #plt.imshow ( data, cmap = cmap )
-        plt.imshow ( self.get_array(), cmap = cmap )
-        plt.colorbar ( orientation = "horizontal" )
-        plt.title ( title )
-=======
         figure.suptitle(title)
         
         for plane in range(data.shape[0]):
-            image = axes.flat[plane].imshow(data[plane], cmap = cmap)
-
+            image = axes.flat[plane].imshow(self.get_array()[plane], cmap = cmap)
+            axes.flat[plane].set_title("Channel {}".format(plane))
+            
         figure.subplots_adjust(right = 0.8)
         
         colorbar_axe = figure.add_axes([0.85, 0.15, 0.05, 0.7])
@@ -120,12 +86,11 @@
             
         return
 
-    if len ( data.shape ) == 2:
+    if len ( self.get_array().shape ) == 2:
         fig = plt.figure()
-        plt.imshow(data, cmap = cmap)
+        plt.imshow(self.get_array(), cmap = cmap)
         plt.colorbar(orientation = "horizontal")
         plt.title(title)
->>>>>>> 221cb8b0
 
 def plot_high_res(high_res):
     """This function's goal is to plot the intermediary products of a
